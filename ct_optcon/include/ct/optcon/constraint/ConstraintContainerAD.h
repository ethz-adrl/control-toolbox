--- conflicted
+++ resolved
@@ -63,25 +63,7 @@
 	/**
 	 * @brief      Basic constructor
 	 */
-<<<<<<< HEAD
-	ConstraintContainerAD()
-	{
-		stateControlD_.setZero();
-
-		fIntermediate_ = [&] (const Eigen::Matrix<CGScalar, STATE_DIM + CONTROL_DIM, 1>& stateinput){
-			return this->evaluateIntermediateCodegen(stateinput);	
-		};
-
-		fTerminal_ = [&] (const Eigen::Matrix<CGScalar, STATE_DIM + CONTROL_DIM, 1>& stateinput){
-			return this->evaluateTerminalCodegen(stateinput);	
-		};
-
-		intermediateCodegen_ = std::shared_ptr<JacCG>(new JacCG(fIntermediate_, STATE_DIM + CONTROL_DIM, getIntermediateConstraintsCount()));
-		terminalCodegen_ = std::shared_ptr<JacCG>(new JacCG(fTerminal_, STATE_DIM + CONTROL_DIM, getTerminalConstraintsCount()));
-	}
-=======
 	ConstraintContainerAD();
->>>>>>> c3b4f151
 
 	/**
 	 * \brief Constructor using state, control and time
@@ -89,15 +71,8 @@
 	 * @param u control vector
 	 * @param t time
 	 */
-<<<<<<< HEAD
-	ConstraintContainerAD(const state_vector_t &x, const input_vector_t &u, const SCALAR& t = SCALAR(0.0)) 
-	{
-		//Set to some random number which is != the initguess of the problem
-		stateControlD_ << x, u;
-	}
-=======
 	ConstraintContainerAD(const state_vector_t &x, const input_vector_t &u, const SCALAR& t = 0.0) ;
->>>>>>> c3b4f151
+
 
 	/**
 	 * \brief Copy constructor
